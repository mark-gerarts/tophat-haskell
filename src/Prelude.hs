{-# OPTIONS_GHC -Wno-orphans -Wno-deprecations #-}

module Prelude
  ( -- * Reexports
    module Relude,
    -- module Control.Newtype,
    module Data.Type.Equality,

    -- * Types
    Unit,
    Nat,
    Nat8,
    Nat16,
    Nat32,
    Nat64,
    List,
    Cons,
    NonEmpty (..),
    -- Vector,

    -- * Classes
    Hash,
    Reflect,
    Fold,
    Traverse,
    Coerce,

    -- ** Groups, Modules, Torsors
    Group (..),
    Module (..),
    Torsor (..),

    -- ** Scanning
    Scan,
    scan,

    -- ** Debugging
    Debug,
    debug,
    spy,

    -- ** Displaying
    Display (..),

    -- * Functions
    length,
    (~>),
    getTextLn,

    -- ** Text
    chars,
    unchars,
    between,
    quote,

    -- ** HashMaps
    forWithKey,

    -- ** HashSets
    (=<),
    (/<),

    -- ** Vectors
    -- Vector,
    -- only,
    -- index,
    -- update,

    -- ** Errors
    ok,
    error,

    -- ** Foldables
    foldr1,
    intercalate,
    surroundMap,
    surround,

    -- ** Monoids
    (++),
    neutral,
    concat,

    -- * Operators

    -- ** Functions
    (|>),
    (<|),
    (.),
    (<<),
    (>>),

    -- ** Functors
    (<||),
    (||>),
    -- (<|.),
    -- (.|>),
    map,

    -- ** Applicatives
    (-<),
    (>-),
    (-|),
    (|-),
    lift0,
    lift1,
    lift2,
    lift3,
    (<-<),
    (>->),

    -- ** Monoidals
    Monoidal ((><), skip, (>|), (|<)),
    applyDefault,
    pureDefault,

    -- ** Selectives
    -- Selective (branch, select, biselect),
    -- check,
    -- when,

    -- ** Monads
    MonadZero,
    fail,

    -- * Types and Proxys
    (~=),
    (~:),
    proxyOf,
    typeOf,
    typeOfProxy,
    someTypeOf,
    typeRep,
    TypeRep,
    someTypeRep,
    SomeTypeRep (..),
  )
where

import Data.Foldable (foldr1)
import qualified Data.HashMap.Strict as HashMap
import qualified Data.HashSet as HashSet
import qualified Data.Text as Text
import Data.Type.Equality
import Relude hiding
  ( ($),
    ($>),
    (&),
    (*>),
    (++),
    (++),
    (.),
    (<$),
    (<$>),
    (<&>),
    (<*),
    -- (<>),
    -- (<*>),
    (>>),
    Any,
    MonadFail (..),
    Nat,
    Option (..),
    Read,
    Show,
    String,
    Word,
    Word16,
    Word32,
    Word64,
    Word8,
    concat,
    error,
    first,
    forever,
    getLine,
    id,
    intercalate,
    length,
    liftA2,
    liftA3,
    map,
    mempty,
    pass,
    print,
    readMaybe,
    second,
    show,
    trace,
    traceShow,
    traceShowId,
    when,
  )
import qualified Relude
import Type.Reflection (SomeTypeRep (..), TypeRep, someTypeRep, typeOf, typeRep)

-- import qualified Data.Vector as Vector
-- import Control.Newtype hiding (pack, unpack)

<<<<<<< HEAD
---- Synonyms ------------------------------------------------------------------
=======
---- Types ---------------------------------------------------------------------
>>>>>>> 73f3983b

type Unit = ()

type Nat = Relude.Word

type Nat8 = Relude.Word8

type Nat16 = Relude.Word16

type Nat32 = Relude.Word32

type Nat64 = Relude.Word64

type List = []

type Cons = NonEmpty

---- Classes -------------------------------------------------------------------

type Hash a = (Eq a, Relude.Hashable a)

type Reflect = Relude.Typeable

type Coerce = Relude.Coercible

type Fold = Relude.Foldable

type Traverse = Relude.Traversable

---- Groups, Modules, Torsors -

infixr 5 ~~

class Monoid a => Group a where
  invert :: a -> a
  invert x = neutral ~~ x

  (~~) :: a -> a -> a
  (~~) x y = x ++ invert y

class (Group a, Num s) => Module a s | a -> s where
  scale :: s -> a -> a

class Group d => Torsor a d | a -> d where
  diff :: a -> a -> d
  adjust :: d -> a -> a

---- Scanning

type Scan = Relude.Read

scan :: Scan a => Text -> Maybe a
scan = Relude.readMaybe << chars
{-# INLINE scan #-}

---- Debugging

type Debug = Relude.Show

debug :: Debug a => a -> Text
debug = Relude.show
{-# INLINE debug #-}

spy :: Debug a => Text -> a -> a
spy m x = Relude.traceShow (debug m ++ ": " ++ debug x) x
{-# INLINE spy #-}

---- Displaying

-- | `Display` is like `Debug` but for user facing output.
class Display a where
  display :: a -> Text

instance Display () where
  display () = "()"

instance Display Bool where
  display = debug

instance Display Nat where
  display = debug

instance Display Int where
  display = debug

instance Display Double where
  display = debug

instance Display Text where
  display = identity

instance (Display a, Display b) => Display (a, b) where
  display (a, b) = display a ++ "," ++ display b |> between '(' ')'

instance (Display a) => Display (List a) where
  display = map display >> intercalate "," >> between '[' ']'

instance (Display k, Display v) => Display (HashMap k v) where
  display = HashMap.toList >> map (\(k, v) -> display k ++ ":" ++ display v) >> intercalate "," >> between '{' '}'

instance (Display v) => Display (HashSet v) where
  display = HashSet.toList >> map display >> intercalate "," >> between '{' '}'

instance Display (TypeRep a) where
  display = debug

instance Display SomeTypeRep where
  display = debug

---- Functions -----------------------------------------------------------------

length :: Foldable f => f a -> Nat
length = Relude.length >> fromIntegral
{-# INLINE length #-}

infix 0 ~>

(~>) :: a -> b -> (a, b)
(~>) = (,)
{-# INLINE (~>) #-}

getTextLn :: MonadIO m => m Text
getTextLn = Relude.getLine
{-# INLINE getTextLn #-}

---- Text

<<<<<<< HEAD
---- Pretty printing
=======
chars :: Text -> List Char
chars = Text.unpack
{-# INLINE chars #-}
>>>>>>> 73f3983b

unchars :: List Char -> Text
unchars = Text.pack
{-# INLINE unchars #-}

between :: Char -> Char -> Text -> Text
between a b t = a `Text.cons` t `Text.snoc` b
{-# INLINE between #-}

quote :: Text -> Text
quote = between '"' '"'
{-# INLINE quote #-}

---- HashMaps

forWithKey :: Applicative f => HashMap k v -> (k -> v -> f w) -> f (HashMap k w)
forWithKey = flip HashMap.traverseWithKey
{-# INLINE forWithKey #-}

---- HashSets

infix 4 =<

infix 4 /<

(=<) :: Hash a => a -> HashSet a -> Bool
(=<) = HashSet.member
{-# INLINE (=<) #-}

(/<) :: Hash a => a -> HashSet a -> Bool
(/<) x = not << HashSet.member x
{-# INLINE (/<) #-}

<<<<<<< HEAD
---- Vectors -------------------------------------------------------------------
=======
---- Vectors
>>>>>>> 73f3983b

-- only :: a -> Vector a
-- only = Vector.singleton

-- index :: Nat -> Vector a -> Maybe a
-- index (Nat i) xs = (Vector.!?) xs i

-- update :: Nat -> a -> Vector a -> Vector a
-- update (Nat i) x xs = (Vector.//) xs [ ( i, x ) ]

---- Errors

<<<<<<< HEAD
---- Reading & Tracing ---------------------------------------------------------
=======
ok :: a -> Either e a
ok = Right
{-# INLINE ok #-}
>>>>>>> 73f3983b

error :: e -> Either e a
error = Left
{-# INLINE error #-}

-- type Result = Either

-- pattern Ok :: a -> Result e a
-- pattern Ok x = Right x

-- pattern Err :: e -> Result e a
-- pattern Err e = Left e
-- instance Alternative (Either e) where
--   Left e <|> y = Left e
--   x <|> _ = x

--   empty = Left neutral

---- Foldables

-- | Fold a data structure, accumulating values in some `Monoid`,
-- | combining adjacent elements using the specified separator.
-- |
-- | For example:
-- |
-- | ```purescript
-- | > intercalate ", " ["Lorem", "ipsum", "dolor"]
-- | = "Lorem, ipsum, dolor"
-- |
-- | > intercalate "*" ["a", "b", "c"]
-- | = "a*b*c"
-- |
-- | > intercalate [1] [[2, 3], [4, 5], [6, 7]]
-- | = [2, 3, 1, 4, 5, 1, 6, 7]
-- | ```
intercalate :: Foldable f => Monoid m => m -> f m -> m
intercalate sep = foldl' go (True, neutral) >> snd
  where
    go (True, _) x = (False, x)
    go (st, acc) x = (st, acc ++ sep ++ x)
{-# INLINE intercalate #-}

-- | `foldMap` but with each element surrounded by some fixed value.
-- |
-- | For example:
-- |
-- | ```purescript
-- | > surroundMap "*" show []
-- | = "*"
-- |
-- | > surroundMap "*" show [1]
-- | = "*1*"
-- |
-- | > surroundMap "*" show [1, 2]
-- | = "*1*2*"
-- |
-- | > surroundMap "*" show [1, 2, 3]
-- | = "*1*2*3*"
-- | ```
surroundMap :: Foldable f => Semigroup m => m -> (a -> m) -> f a -> m
surroundMap d t f = appEndo (foldMap joined f) d
  where
    joined a = Endo \m -> d <> t a <> m
{-# INLINE surroundMap #-}

<<<<<<< HEAD
---- Monoids -------------------------------------------------------------------
=======
-- | `fold` but with each element surrounded by some fixed value.
-- |
-- | For example:
-- |
-- | ```purescript
-- | > surround "*" []
-- | = "*"
-- |
-- | > surround "*" ["1"]
-- | = "*1*"
-- |
-- | > surround "*" ["1", "2"]
-- | = "*1*2*"
-- |
-- | > surround "*" ["1", "2", "3"]
-- | = "*1*2*3*"
-- | ```
surround :: forall f m. Foldable f => Semigroup m => m -> f m -> m
surround d = surroundMap d identity
{-# INLINE surround #-}

---- Monoids
>>>>>>> 73f3983b

infixr 5 ++

(++) :: Relude.Semigroup s => s -> s -> s
(++) = (Relude.<>)
{-# INLINE (++) #-}

neutral :: Monoid m => m
neutral = Relude.mempty
{-# INLINE neutral #-}

<<<<<<< HEAD
---- Groups and more -----------------------------------------------------------
=======
concat :: Monoid m => List m -> m
concat = Relude.mconcat
{-# INLINE concat #-}
>>>>>>> 73f3983b

---- Operators -----------------------------------------------------------------

<<<<<<< HEAD
class Monoid a => Group a where
  invert :: a -> a
  invert x = neutral ~~ x

  (~~) :: a -> a -> a
  (~~) x y = x ++ invert y

class (Group a, Num s) => Module a s | a -> s where
  scale :: s -> a -> a

class Group d => Torsor a d | a -> d where
  diff :: a -> a -> d
  adjust :: d -> a -> a

---- Functions -----------------------------------------------------------------
=======
---- Functions
>>>>>>> 73f3983b

infixr 0 <|

infixl 1 |>

infixl 8 .

infixr 9 <<

infixr 9 >>

(<|) :: (a -> b) -> a -> b
(<|) f x = f x
{-# INLINE (<|) #-}

(|>) :: a -> (a -> b) -> b
(|>) = flip (<|)
{-# INLINE (|>) #-}

(.) :: a -> (a -> b) -> b
(.) = flip (<|)
{-# INLINE (.) #-}

(<<) :: (b -> c) -> (a -> b) -> a -> c
f << g = \x -> f (g x)
{-# INLINE (<<) #-}

(>>) :: (a -> b) -> (b -> c) -> a -> c
(>>) = flip (<<)
{-# INLINE (>>) #-}

<<<<<<< HEAD
---- Functors ------------------------------------------------------------------
=======
---- Functors
>>>>>>> 73f3983b

infixl 4 <||

infixl 1 ||>

map :: Functor f => (a -> b) -> f a -> f b
map = Relude.fmap
{-# INLINE map #-}

(<||) :: Functor f => (a -> b) -> f a -> f b
(<||) = map
{-# INLINE (<||) #-}

(||>) :: Functor f => f a -> (a -> b) -> f b
(||>) = flip (Relude.<$>)
{-# INLINE (||>) #-}

-- infixl 4 <|.

-- infixl 4 .|>

-- (<|.) :: Functor f => a -> f b -> f a
-- (<|.) = (Relude.<$)
-- {-# INLINE (<|.) #-}

-- (.|>) :: Functor f => f a -> b -> f b
-- (.|>) = (Relude.$>)
-- {-# INLINE (.|>) #-}

<<<<<<< HEAD
---- Applicative functors ------------------------------------------------------
=======
---- Applicatives
>>>>>>> 73f3983b

infixr 1 <-<

infixr 1 >->

infixl 4 >-

infixl 4 -<

infixl 4 |-

infixl 4 -|

(-<) :: Applicative f => f (a -> b) -> f a -> f b
(-<) = (Relude.<*>)
{-# INLINE (-<) #-}

(>-) :: Applicative f => f a -> f (a -> b) -> f b
(>-) = flip (-<)
{-# INLINE (>-) #-}

(-|) :: Applicative f => f a -> f b -> f a
(-|) = (Relude.<*)
{-# INLINE (-|) #-}

(|-) :: Applicative f => f a -> f b -> f b
(|-) = (Relude.*>)
{-# INLINE (|-) #-}

lift0 :: Applicative f => a -> f a
lift0 = pure
{-# INLINE lift0 #-}

lift1 :: Functor f => (a -> b) -> f a -> f b
lift1 = map
{-# INLINE lift1 #-}

lift2 :: Applicative f => (a -> b -> c) -> f a -> f b -> f c
lift2 = Relude.liftA2
{-# INLINE lift2 #-}

lift3 :: Applicative f => (a -> b -> c -> d) -> f a -> f b -> f c -> f d
lift3 = Relude.liftA3
{-# INLINE lift3 #-}

(<-<) :: Applicative f => f (b -> c) -> f (a -> b) -> f (a -> c)
f <-< g = pure (<<) -< f -< g
{-# INLINE (<-<) #-}

(>->) :: Applicative f => f (a -> b) -> f (b -> c) -> f (a -> c)
(>->) = flip (<-<)
{-# INLINE (>->) #-}

<<<<<<< HEAD
---- Monoidal functors ---------------------------------------------------------
=======
---- Monoidals
>>>>>>> 73f3983b

infixl 6 ><

infixl 6 >|

infixl 6 |<

class Applicative f => Monoidal f where
  (><) :: f a -> f b -> f (a, b)
  (><) x y = pure (,) -< x -< y

  skip :: f ()
  skip = pure ()

  (>|) :: f a -> f b -> f a
  (>|) x y = pure fst -< x >< y

  (|<) :: f a -> f b -> f b
  (|<) x y = pure snd -< x >< y

applyDefault :: Monoidal f => f (a -> b) -> f a -> f b
applyDefault fg fx = pure (\(g, x) -> g x) -< fg >< fx

pureDefault :: Monoidal f => a -> f a
pureDefault x = map (const x) skip

instance Monoidal Maybe

instance Monoidal (Either e)

instance Monoidal IO

<<<<<<< HEAD
---- Selective functors --------------------------------------------------------
=======
----- Selectives
>>>>>>> 73f3983b
{-
class Applicative f => Selective f where
  branch :: f (Either a b) -> f (a -> c) -> f (b -> c) -> f c
  branch p x y = map (map Left) p `select` map (map Right) x `select` y

  select :: f (Either a b) -> f (a -> b) -> f b
  select x y = branch x y (pure identity)

  biselect :: f (Either a b) -> f (Either a c) -> f (Either a (b, c))
  biselect x y = select (map Left << swp <|| x) ((\e a -> map (a,) e) <|| y)
    where
      swp = either Right Left

check :: Selective f => f Bool -> f a -> f a -> f a
check p t e = branch (map go p) (map const t) (map const e)
  where
    go x = if x then Right () else Left ()

when :: Selective f => f Bool -> f Unit -> f Unit
when p t = check p t (pure ())
-}

<<<<<<< HEAD
---- Monads --------------------------------------------------------------------

---- Zero
=======
---- Monads
>>>>>>> 73f3983b

-- | A safe alternative for MonadFail.
-- |
-- | Be sure only types that have a sensible, non-throwing,
-- | `Alternative` instance are instances of `MonadZero`!
-- |
-- | Laws:
-- |   * fail == empty
class (Monad m, Relude.MonadFail m, Alternative m) => MonadZero m

instance MonadZero Maybe

instance MonadZero List

fail :: Alternative m => m a
fail = empty

instance (Relude.MonadFail m, MonadPlus m) => MonadZero (StateT s m)

<<<<<<< HEAD
---- Error

-- type Result = Either

-- pattern Ok :: a -> Result e a
-- pattern Ok x = Right x

-- pattern Err :: e -> Result e a
-- pattern Err e = Left e

ok :: MonadError e m => a -> m a
ok = pure
{-# INLINE ok #-}

throw :: MonadError e m => e -> m a
throw = throwError
{-# INLINE throw #-}

catch :: MonadError e m => m a -> (e -> m a) -> m a
catch = catchError
{-# INLINE catch #-}

try :: MonadError e m => m a -> m (Either e a)
try a = catch (Right <|| a) (return << Left)

-- instance Alternative (Either e) where
--   Left e <|> y = Left e
--   x <|> _ = x

--   empty = Left neutral

---- Writer

clear :: MonadWriter w m => m ()
clear = pass <| lift0 ((), const neutral)

evalWriterT :: Monad m => WriterT w m a -> m a
evalWriterT m = lift1 fst (runWriterT m)

=======
>>>>>>> 73f3983b
---- Type equality -------------------------------------------------------------

infix 4 ~=

infix 4 ~:

-- infix 4 ~?

(~=) :: (Typeable a, Typeable b) => a -> b -> Maybe (a :~: b)
(~=) x y = typeOf x `testEquality` typeOf y
{-# INLINE (~=) #-}

(~:) :: (Typeable a) => a -> TypeRep b -> Maybe (a :~: b)
(~:) x t = typeOf x `testEquality` t
{-# INLINE (~:) #-}

-- (~?) :: TestEquality f => f a -> f b -> Maybe (a :~: b)
-- (~?) = testEquality
-- {-# INLINE (~?) #-}

proxyOf :: a -> Proxy a
proxyOf _ = Proxy
{-# INLINE proxyOf #-}

typeOfProxy :: forall a. Typeable a => Proxy a -> TypeRep a
typeOfProxy _ = typeRep

someTypeOf :: Typeable a => a -> SomeTypeRep
someTypeOf = someTypeRep << proxyOf
{-# INLINE someTypeOf #-}<|MERGE_RESOLUTION|>--- conflicted
+++ resolved
@@ -197,11 +197,7 @@
 -- import qualified Data.Vector as Vector
 -- import Control.Newtype hiding (pack, unpack)
 
-<<<<<<< HEAD
----- Synonyms ------------------------------------------------------------------
-=======
 ---- Types ---------------------------------------------------------------------
->>>>>>> 73f3983b
 
 type Unit = ()
 
@@ -329,13 +325,9 @@
 
 ---- Text
 
-<<<<<<< HEAD
----- Pretty printing
-=======
 chars :: Text -> List Char
 chars = Text.unpack
 {-# INLINE chars #-}
->>>>>>> 73f3983b
 
 unchars :: List Char -> Text
 unchars = Text.pack
@@ -369,11 +361,7 @@
 (/<) x = not << HashSet.member x
 {-# INLINE (/<) #-}
 
-<<<<<<< HEAD
----- Vectors -------------------------------------------------------------------
-=======
 ---- Vectors
->>>>>>> 73f3983b
 
 -- only :: a -> Vector a
 -- only = Vector.singleton
@@ -386,13 +374,9 @@
 
 ---- Errors
 
-<<<<<<< HEAD
----- Reading & Tracing ---------------------------------------------------------
-=======
 ok :: a -> Either e a
 ok = Right
 {-# INLINE ok #-}
->>>>>>> 73f3983b
 
 error :: e -> Either e a
 error = Left
@@ -458,9 +442,6 @@
     joined a = Endo \m -> d <> t a <> m
 {-# INLINE surroundMap #-}
 
-<<<<<<< HEAD
----- Monoids -------------------------------------------------------------------
-=======
 -- | `fold` but with each element surrounded by some fixed value.
 -- |
 -- | For example:
@@ -483,7 +464,6 @@
 {-# INLINE surround #-}
 
 ---- Monoids
->>>>>>> 73f3983b
 
 infixr 5 ++
 
@@ -495,35 +475,13 @@
 neutral = Relude.mempty
 {-# INLINE neutral #-}
 
-<<<<<<< HEAD
----- Groups and more -----------------------------------------------------------
-=======
 concat :: Monoid m => List m -> m
 concat = Relude.mconcat
 {-# INLINE concat #-}
->>>>>>> 73f3983b
 
 ---- Operators -----------------------------------------------------------------
 
-<<<<<<< HEAD
-class Monoid a => Group a where
-  invert :: a -> a
-  invert x = neutral ~~ x
-
-  (~~) :: a -> a -> a
-  (~~) x y = x ++ invert y
-
-class (Group a, Num s) => Module a s | a -> s where
-  scale :: s -> a -> a
-
-class Group d => Torsor a d | a -> d where
-  diff :: a -> a -> d
-  adjust :: d -> a -> a
-
----- Functions -----------------------------------------------------------------
-=======
 ---- Functions
->>>>>>> 73f3983b
 
 infixr 0 <|
 
@@ -555,11 +513,7 @@
 (>>) = flip (<<)
 {-# INLINE (>>) #-}
 
-<<<<<<< HEAD
----- Functors ------------------------------------------------------------------
-=======
 ---- Functors
->>>>>>> 73f3983b
 
 infixl 4 <||
 
@@ -589,11 +543,7 @@
 -- (.|>) = (Relude.$>)
 -- {-# INLINE (.|>) #-}
 
-<<<<<<< HEAD
----- Applicative functors ------------------------------------------------------
-=======
 ---- Applicatives
->>>>>>> 73f3983b
 
 infixr 1 <-<
 
@@ -647,11 +597,7 @@
 (>->) = flip (<-<)
 {-# INLINE (>->) #-}
 
-<<<<<<< HEAD
----- Monoidal functors ---------------------------------------------------------
-=======
 ---- Monoidals
->>>>>>> 73f3983b
 
 infixl 6 ><
 
@@ -684,11 +630,7 @@
 
 instance Monoidal IO
 
-<<<<<<< HEAD
----- Selective functors --------------------------------------------------------
-=======
 ----- Selectives
->>>>>>> 73f3983b
 {-
 class Applicative f => Selective f where
   branch :: f (Either a b) -> f (a -> c) -> f (b -> c) -> f c
@@ -711,13 +653,7 @@
 when p t = check p t (pure ())
 -}
 
-<<<<<<< HEAD
----- Monads --------------------------------------------------------------------
-
----- Zero
-=======
 ---- Monads
->>>>>>> 73f3983b
 
 -- | A safe alternative for MonadFail.
 -- |
@@ -737,48 +673,6 @@
 
 instance (Relude.MonadFail m, MonadPlus m) => MonadZero (StateT s m)
 
-<<<<<<< HEAD
----- Error
-
--- type Result = Either
-
--- pattern Ok :: a -> Result e a
--- pattern Ok x = Right x
-
--- pattern Err :: e -> Result e a
--- pattern Err e = Left e
-
-ok :: MonadError e m => a -> m a
-ok = pure
-{-# INLINE ok #-}
-
-throw :: MonadError e m => e -> m a
-throw = throwError
-{-# INLINE throw #-}
-
-catch :: MonadError e m => m a -> (e -> m a) -> m a
-catch = catchError
-{-# INLINE catch #-}
-
-try :: MonadError e m => m a -> m (Either e a)
-try a = catch (Right <|| a) (return << Left)
-
--- instance Alternative (Either e) where
---   Left e <|> y = Left e
---   x <|> _ = x
-
---   empty = Left neutral
-
----- Writer
-
-clear :: MonadWriter w m => m ()
-clear = pass <| lift0 ((), const neutral)
-
-evalWriterT :: Monad m => WriterT w m a -> m a
-evalWriterT m = lift1 fst (runWriterT m)
-
-=======
->>>>>>> 73f3983b
 ---- Type equality -------------------------------------------------------------
 
 infix 4 ~=
